import { EventEmitter } from 'events';
import * as crypto from 'crypto';

/**
 * Rate limit strategy types
 */
export enum RateLimitStrategy {
  TOKEN_BUCKET = 'token_bucket',
  SLIDING_WINDOW = 'sliding_window',
  FIXED_WINDOW = 'fixed_window',
  LEAKY_BUCKET = 'leaky_bucket'
}

/**
 * Security threat levels
 */
export enum ThreatLevel {
  NONE = 0,
  LOW = 1,
  MEDIUM = 2,
  HIGH = 3,
  CRITICAL = 4
}

/**
 * Rate limit configuration
 */
export interface RateLimitConfig {
  strategy: RateLimitStrategy;
  maxRequests: number;
  windowMs: number;
  burstSize?: number;
  leakRate?: number;
}

/**
 * Token bucket state
 */
interface TokenBucket {
  tokens: number;
  lastRefill: number;
  capacity: number;
  refillRate: number;
}

/**
 * Sliding window state
 */
interface SlidingWindow {
  requests: number[];
  windowMs: number;
  maxRequests: number;
}

/**
 * Fixed window state
 */
interface FixedWindow {
  count: number;
  windowStart: number;
  windowMs: number;
  maxRequests: number;
}

/**
 * Leaky bucket state
 */
interface LeakyBucket {
  queue: number[];
  lastLeak: number;
  capacity: number;
  leakRate: number;
}

/**
 * API key information
 */
export interface APIKey {
  key: string;
  secret: string;
  name: string;
  permissions: string[];
  createdAt: Date;
  expiresAt?: Date;
  lastUsed?: Date;
  usageCount: number;
  rateLimit?: RateLimitConfig;
}

/**
 * Security audit log entry
 */
export interface AuditLogEntry {
  timestamp: Date;
  eventType: string;
  severity: ThreatLevel;
  userId?: string;
  ip?: string;
  resource?: string;
  action?: string;
  success: boolean;
  details?: any;
  threat?: ThreatAssessment;
}

/**
 * Threat assessment result
 */
export interface ThreatAssessment {
  level: ThreatLevel;
  score: number;
  factors: string[];
  recommended: string;
}

/**
 * Input validation result
 */
export interface ValidationResult {
  valid: boolean;
  errors: string[];
  sanitized?: any;
}

/**
 * Security configuration
 */
export interface SecurityConfig {
  rateLimiting: {
    enabled: boolean;
    strategy: RateLimitStrategy;
    maxRequests: number;
    windowMs: number;
  };
  encryption: {
    algorithm: string;
    keySize: number;
  };
  apiKeys: {
    enabled: boolean;
    expirationDays: number;
  };
  inputValidation: {
    enabled: boolean;
    maxLength: number;
    allowedPatterns: RegExp[];
  };
  threatDetection: {
    enabled: boolean;
    blockThreshold: number;
  };
  auditLogging: {
    enabled: boolean;
    retentionDays: number;
  };
}

/**
 * Enterprise-grade security manager
 * Provides comprehensive security features including rate limiting,
 * input validation, encryption, threat detection, and audit logging
 */
export class SecurityManager extends EventEmitter {
  private config: SecurityConfig;
  private tokenBuckets: Map<string, TokenBucket> = new Map();
  private slidingWindows: Map<string, SlidingWindow> = new Map();
  private fixedWindows: Map<string, FixedWindow> = new Map();
  private leakyBuckets: Map<string, LeakyBucket> = new Map();
  private apiKeys: Map<string, APIKey> = new Map();
  private blockedIPs: Set<string> = new Set();
  private threatScores: Map<string, number> = new Map();
  private auditLog: AuditLogEntry[] = [];
  private encryptionKey: Buffer;

  constructor(config: Partial<SecurityConfig> = {}) {
    super();
    
    this.config = {
      rateLimiting: {
        enabled: true,
        strategy: RateLimitStrategy.TOKEN_BUCKET,
        maxRequests: 100,
        windowMs: 60000,
        ...config.rateLimiting
      },
      encryption: {
        algorithm: 'aes-256-gcm',
        keySize: 32,
        ...config.encryption
      },
      apiKeys: {
        enabled: true,
        expirationDays: 365,
        ...config.apiKeys
      },
      inputValidation: {
        enabled: true,
        maxLength: 10000,
        allowedPatterns: [],
        ...config.inputValidation
      },
      threatDetection: {
        enabled: true,
        blockThreshold: 75,
        ...config.threatDetection
      },
      auditLogging: {
        enabled: true,
        retentionDays: 90,
        ...config.auditLogging
      }
    };

    // Generate encryption key
    this.encryptionKey = crypto.randomBytes(this.config.encryption.keySize);

    // Start cleanup intervals
    this.startCleanupIntervals();
  }

  /**
   * Check rate limit for an identifier
   */
  public checkRateLimit(
    identifier: string,
    config?: RateLimitConfig
  ): { allowed: boolean; remaining: number; resetAt?: Date } {
    if (!this.config.rateLimiting.enabled) {
      return { allowed: true, remaining: Infinity };
    }

    const strategy = config?.strategy || this.config.rateLimiting.strategy;

    switch (strategy) {
      case RateLimitStrategy.TOKEN_BUCKET:
        return this.checkTokenBucket(identifier, config);
      case RateLimitStrategy.SLIDING_WINDOW:
        return this.checkSlidingWindow(identifier, config);
      case RateLimitStrategy.FIXED_WINDOW:
        return this.checkFixedWindow(identifier, config);
      case RateLimitStrategy.LEAKY_BUCKET:
        return this.checkLeakyBucket(identifier, config);
      default:
        return { allowed: true, remaining: Infinity };
    }
  }

  /**
   * Token bucket rate limiting
   */
  private checkTokenBucket(
    identifier: string,
    config?: RateLimitConfig
  ): { allowed: boolean; remaining: number } {
    const maxRequests = config?.maxRequests || this.config.rateLimiting.maxRequests;
    const windowMs = config?.windowMs || this.config.rateLimiting.windowMs;
    const refillRate = maxRequests / (windowMs / 1000);

    let bucket = this.tokenBuckets.get(identifier);
    const now = Date.now();

    if (!bucket) {
      bucket = {
        tokens: maxRequests,
        lastRefill: now,
        capacity: maxRequests,
        refillRate
      };
      this.tokenBuckets.set(identifier, bucket);
    }

    // Refill tokens
    const elapsed = (now - bucket.lastRefill) / 1000;
    bucket.tokens = Math.min(
      bucket.capacity,
      bucket.tokens + elapsed * bucket.refillRate
    );
    bucket.lastRefill = now;

    // Check if request allowed
    if (bucket.tokens >= 1) {
      bucket.tokens -= 1;
      return { allowed: true, remaining: Math.floor(bucket.tokens) };
    }

    return { allowed: false, remaining: 0 };
  }

  /**
   * Sliding window rate limiting
   */
  private checkSlidingWindow(
    identifier: string,
    config?: RateLimitConfig
  ): { allowed: boolean; remaining: number } {
    const maxRequests = config?.maxRequests || this.config.rateLimiting.maxRequests;
    const windowMs = config?.windowMs || this.config.rateLimiting.windowMs;

    let window = this.slidingWindows.get(identifier);
    const now = Date.now();

    if (!window) {
      window = {
        requests: [],
        windowMs,
        maxRequests
      };
      this.slidingWindows.set(identifier, window);
    }

    // Remove old requests
    window.requests = window.requests.filter(time => now - time < windowMs);

    // Check if request allowed
    if (window.requests.length < maxRequests) {
      window.requests.push(now);
      return { allowed: true, remaining: maxRequests - window.requests.length };
    }

    return { allowed: false, remaining: 0 };
  }

  /**
   * Fixed window rate limiting
   */
  private checkFixedWindow(
    identifier: string,
    config?: RateLimitConfig
  ): { allowed: boolean; remaining: number; resetAt: Date } {
    const maxRequests = config?.maxRequests || this.config.rateLimiting.maxRequests;
    const windowMs = config?.windowMs || this.config.rateLimiting.windowMs;

    let window = this.fixedWindows.get(identifier);
    const now = Date.now();

    if (!window) {
      window = {
        count: 0,
        windowStart: now,
        windowMs,
        maxRequests
      };
      this.fixedWindows.set(identifier, window);
    }

    // Reset window if expired
    if (now - window.windowStart >= windowMs) {
      window.count = 0;
      window.windowStart = now;
    }

    // Check if request allowed
    if (window.count < maxRequests) {
      window.count++;
      const resetAt = new Date(window.windowStart + windowMs);
      return { 
        allowed: true, 
        remaining: maxRequests - window.count,
        resetAt 
      };
    }

    const resetAt = new Date(window.windowStart + windowMs);
    return { allowed: false, remaining: 0, resetAt };
  }

  /**
   * Leaky bucket rate limiting
   */
  private checkLeakyBucket(
    identifier: string,
    config?: RateLimitConfig
  ): { allowed: boolean; remaining: number } {
    const capacity = config?.burstSize || this.config.rateLimiting.maxRequests;
    const leakRate = config?.leakRate || 1;

    let bucket = this.leakyBuckets.get(identifier);
    const now = Date.now();

    if (!bucket) {
      bucket = {
        queue: [],
        lastLeak: now,
        capacity,
        leakRate
      };
      this.leakyBuckets.set(identifier, bucket);
    }

    // Leak requests
    const elapsed = (now - bucket.lastLeak) / 1000;
    const leaked = Math.floor(elapsed * leakRate);
    bucket.queue.splice(0, leaked);
    bucket.lastLeak = now;

    // Check if request allowed
    if (bucket.queue.length < capacity) {
      bucket.queue.push(now);
      return { allowed: true, remaining: capacity - bucket.queue.length };
    }

    return { allowed: false, remaining: 0 };
  }

  /**
   * Validate and sanitize input
   */
  public validateInput(input: any, rules?: {
    type?: 'string' | 'number' | 'boolean' | 'object' | 'array';
    required?: boolean;
    minLength?: number;
    maxLength?: number;
    pattern?: RegExp;
    allowedValues?: any[];
    sanitize?: boolean;
  }): ValidationResult {
    if (!this.config.inputValidation.enabled) {
      return { valid: true, errors: [] };
    }

    const errors: string[] = [];
    let sanitized = input;

    // Required check
    if (rules?.required && (input === null || input === undefined || input === '')) {
      errors.push('Input is required');
      return { valid: false, errors };
    }

    // Type check
    if (rules?.type) {
      const actualType = Array.isArray(input) ? 'array' : typeof input;
      if (actualType !== rules.type) {
        errors.push(`Expected type ${rules.type}, got ${actualType}`);
      }
    }

    // String validations
    if (typeof input === 'string') {
      if (rules?.minLength && input.length < rules.minLength) {
        errors.push(`Minimum length is ${rules.minLength}`);
      }
      if (rules?.maxLength && input.length > rules.maxLength) {
        errors.push(`Maximum length is ${rules.maxLength}`);
      }
      if (rules?.pattern && !rules.pattern.test(input)) {
        errors.push('Input does not match required pattern');
      }

      // Sanitize
      if (rules?.sanitize) {
        sanitized = this.sanitizeString(input);
      }
    }

    // Allowed values
    if (rules?.allowedValues && !rules.allowedValues.includes(input)) {
      errors.push('Input is not in allowed values');
    }

    // SQL injection detection
    if (typeof input === 'string' && this.detectSQLInjection(input)) {
      errors.push('Potential SQL injection detected');
    }

    // XSS detection
    if (typeof input === 'string' && this.detectXSS(input)) {
      errors.push('Potential XSS attack detected');
    }

    return {
      valid: errors.length === 0,
      errors,
      sanitized: rules?.sanitize ? sanitized : undefined
    };
  }

  /**
   * Sanitize string input
   */
  private sanitizeString(input: string): string {
    return input
      .replace(/[<>]/g, '') // Remove < and >
      .replace(/'/g, "''") // Escape single quotes
      .replace(/"/g, '&quot;') // Escape double quotes
      .replace(/&/g, '&amp;') // Escape ampersands
      .trim();
  }

  /**
   * Detect SQL injection attempts
   */
  private detectSQLInjection(input: string): boolean {
    const sqlPatterns = [
      /(\bUNION\b.*\bSELECT\b)/i,
      /(\bSELECT\b.*\bFROM\b)/i,
      /(\bINSERT\b.*\bINTO\b)/i,
      /(\bUPDATE\b.*\bSET\b)/i,
      /(\bDELETE\b.*\bFROM\b)/i,
      /(\bDROP\b.*\bTABLE\b)/i,
      /(--|;|\/\*|\*\/)/,
      /(\bOR\b.*=.*)/i,
      /(\bAND\b.*=.*)/i
    ];

    return sqlPatterns.some(pattern => pattern.test(input));
  }

  /**
   * Detect XSS attempts
   */
  private detectXSS(input: string): boolean {
    const xssPatterns = [
      /<script\b[^<]*(?:(?!<\/script>)<[^<]*)*<\/script>/gi,
      /<iframe\b[^<]*(?:(?!<\/iframe>)<[^<]*)*<\/iframe>/gi,
      /javascript:/gi,
      /on\w+\s*=/gi,
      /<img[^>]+src[^>]*>/gi,
      /<embed[^>]*>/gi,
      /<object[^>]*>/gi
    ];

    return xssPatterns.some(pattern => pattern.test(input));
  }

  /**
   * Generate API key
   */
  public generateAPIKey(
    name: string,
    permissions: string[],
    expirationDays?: number
  ): APIKey {
    const key = crypto.randomBytes(32).toString('hex');
    const secret = crypto.randomBytes(64).toString('hex');
    
    const expiresAt = expirationDays
      ? new Date(Date.now() + expirationDays * 24 * 60 * 60 * 1000)
      : undefined;

    const apiKey: APIKey = {
      key,
      secret,
      name,
      permissions,
      createdAt: new Date(),
      expiresAt,
      usageCount: 0
    };

    this.apiKeys.set(key, apiKey);

    this.logAudit({
      timestamp: new Date(),
      eventType: 'api_key_generated',
      severity: ThreatLevel.NONE,
      resource: name,
      action: 'generate',
      success: true
    });

    return apiKey;
  }

  /**
   * Validate API key
   */
  public validateAPIKey(key: string): { valid: boolean; apiKey?: APIKey; error?: string } {
    const apiKey = this.apiKeys.get(key);

    if (!apiKey) {
      return { valid: false, error: 'Invalid API key' };
    }

    if (apiKey.expiresAt && apiKey.expiresAt < new Date()) {
      return { valid: false, error: 'API key expired' };
    }

    // Update usage
    apiKey.lastUsed = new Date();
    apiKey.usageCount++;

    return { valid: true, apiKey };
  }

  /**
   * Revoke API key
   */
  public revokeAPIKey(key: string): boolean {
    const revoked = this.apiKeys.delete(key);

    if (revoked) {
      this.logAudit({
        timestamp: new Date(),
        eventType: 'api_key_revoked',
        severity: ThreatLevel.LOW,
        resource: key,
        action: 'revoke',
        success: true
      });
    }

    return revoked;
  }

  /**
   * Sign request with HMAC
   */
  public signRequest(data: any, secret: string): string {
    const hmac = crypto.createHmac('sha256', secret);
    hmac.update(JSON.stringify(data));
    return hmac.digest('hex');
  }

  /**
   * Verify request signature
   */
  public verifySignature(data: any, signature: string, secret: string): boolean {
    const expectedSignature = this.signRequest(data, secret);
    return crypto.timingSafeEqual(
      Buffer.from(signature),
      Buffer.from(expectedSignature)
    );
  }

  /**
   * Encrypt data
   */
  public encrypt(data: string): { encrypted: string; iv: string; tag: string } {
    const iv = crypto.randomBytes(16);
    const cipher = crypto.createCipheriv(
      this.config.encryption.algorithm,
      this.encryptionKey,
      iv
    ) as crypto.CipherGCM;

    let encrypted = cipher.update(data, 'utf8', 'hex');
    encrypted += cipher.final('hex');
    const tag = cipher.getAuthTag();

    return {
      encrypted,
      iv: iv.toString('hex'),
      tag: tag.toString('hex')
    };
  }

  /**
   * Decrypt data
   */
  public decrypt(encrypted: string, iv: string, tag: string): string {
    const decipher = crypto.createDecipheriv(
      this.config.encryption.algorithm,
      this.encryptionKey,
      Buffer.from(iv, 'hex')
    ) as crypto.DecipherGCM;

    decipher.setAuthTag(Buffer.from(tag, 'hex'));

    let decrypted = decipher.update(encrypted, 'hex', 'utf8');
    decrypted += decipher.final('utf8');

    return decrypted;
  }

  /**
   * Assess threat level
   */
  public assessThreat(
    identifier: string,
    factors: {
      rateLimitViolations?: number;
      invalidInputs?: number;
      blockedAttempts?: number;
      suspiciousPatterns?: number;
    }
  ): ThreatAssessment {
    let score = 0;
    const detectedFactors: string[] = [];

    if (factors.rateLimitViolations && factors.rateLimitViolations > 5) {
      score += factors.rateLimitViolations * 5;
      detectedFactors.push(`${factors.rateLimitViolations} rate limit violations`);
    }

    if (factors.invalidInputs && factors.invalidInputs > 3) {
      score += factors.invalidInputs * 10;
      detectedFactors.push(`${factors.invalidInputs} invalid inputs`);
    }

    if (factors.blockedAttempts && factors.blockedAttempts > 0) {
      score += factors.blockedAttempts * 20;
      detectedFactors.push(`${factors.blockedAttempts} blocked attempts`);
    }

    if (factors.suspiciousPatterns && factors.suspiciousPatterns > 0) {
      score += factors.suspiciousPatterns * 15;
      detectedFactors.push(`${factors.suspiciousPatterns} suspicious patterns`);
    }

    // Determine threat level
    let level: ThreatLevel;
    let recommended: string;

    if (score < 25) {
      level = ThreatLevel.NONE;
      recommended = 'Continue monitoring';
    } else if (score < 50) {
      level = ThreatLevel.LOW;
      recommended = 'Increase monitoring frequency';
    } else if (score < 75) {
      level = ThreatLevel.MEDIUM;
      recommended = 'Implement additional validation';
    } else if (score < 100) {
      level = ThreatLevel.HIGH;
      recommended = 'Consider temporary blocking';
    } else {
      level = ThreatLevel.CRITICAL;
      recommended = 'Block immediately';
      this.blockedIPs.add(identifier);
    }

    // Update threat score
    this.threatScores.set(identifier, score);

    const assessment: ThreatAssessment = {
      level,
      score,
      factors: detectedFactors,
      recommended
    };

    // Log threat assessment
    this.logAudit({
      timestamp: new Date(),
      eventType: 'threat_assessment',
      severity: level,
      userId: identifier,
      action: 'assess',
      success: true,
      threat: assessment
    });

    this.emit('threat-detected', { identifier, assessment });

    return assessment;
  }

  /**
   * Check if IP is blocked
   */
  public isBlocked(identifier: string): boolean {
    return this.blockedIPs.has(identifier);
  }

  /**
   * Block identifier
   */
  public block(identifier: string, reason: string): void {
    this.blockedIPs.add(identifier);

    this.logAudit({
      timestamp: new Date(),
      eventType: 'identifier_blocked',
      severity: ThreatLevel.HIGH,
      userId: identifier,
      action: 'block',
      success: true,
      details: { reason }
    });

    this.emit('identifier-blocked', { identifier, reason });
  }

  /**
   * Unblock identifier
   */
  public unblock(identifier: string): void {
    this.blockedIPs.delete(identifier);
    this.threatScores.delete(identifier);

    this.logAudit({
      timestamp: new Date(),
      eventType: 'identifier_unblocked',
      severity: ThreatLevel.LOW,
      userId: identifier,
      action: 'unblock',
      success: true
    });
  }

  /**
   * Log audit entry
   */
  public logAudit(entry: AuditLogEntry): void {
    if (!this.config.auditLogging.enabled) {
      return;
    }

    this.auditLog.push(entry);
    this.emit('audit-log', entry);
  }

  /**
   * Get audit log
   */
  public getAuditLog(filter?: {
    startDate?: Date;
    endDate?: Date;
    eventType?: string;
    severity?: ThreatLevel;
    userId?: string;
  }): AuditLogEntry[] {
    let filtered = [...this.auditLog];

    if (filter) {
      if (filter.startDate) {
        filtered = filtered.filter(e => e.timestamp >= filter.startDate!);
      }
      if (filter.endDate) {
        filtered = filtered.filter(e => e.timestamp <= filter.endDate!);
      }
      if (filter.eventType) {
        filtered = filtered.filter(e => e.eventType === filter.eventType);
      }
      if (filter.severity !== undefined) {
        filtered = filtered.filter(e => e.severity === filter.severity);
      }
      if (filter.userId) {
        filtered = filtered.filter(e => e.userId === filter.userId);
      }
    }

    return filtered;
  }

  /**
   * Get security statistics
   */
  public getStatistics(): {
    rateLimits: { active: number; blocked: number };
    apiKeys: { total: number; expired: number; active: number };
    threats: { blocked: number; high: number; medium: number; low: number };
    audit: { total: number; critical: number; high: number };
  } {
    const now = new Date();
    const expiredKeys = Array.from(this.apiKeys.values()).filter(
      k => k.expiresAt && k.expiresAt < now
    ).length;

    const threatsByLevel = Array.from(this.threatScores.values()).reduce(
      (acc, score) => {
        if (score >= 100) acc.blocked++;
        else if (score >= 75) acc.high++;
        else if (score >= 50) acc.medium++;
        else if (score >= 25) acc.low++;
        return acc;
      },
      { blocked: 0, high: 0, medium: 0, low: 0 }
    );

    const criticalAudits = this.auditLog.filter(
      e => e.severity === ThreatLevel.CRITICAL
    ).length;
    const highAudits = this.auditLog.filter(
      e => e.severity === ThreatLevel.HIGH
    ).length;

    return {
      rateLimits: {
<<<<<<< HEAD
        active: this.tokenBuckets.size + this.slidingWindows.size + 
=======
        active: this.tokenBuckets.size + this.slidingWindows.size +
>>>>>>> 8c5672cd
                this.fixedWindows.size + this.leakyBuckets.size,
        blocked: this.blockedIPs.size
      },
      apiKeys: {
        total: this.apiKeys.size,
        expired: expiredKeys,
        active: this.apiKeys.size - expiredKeys
      },
      threats: threatsByLevel,
      audit: {
        total: this.auditLog.length,
        critical: criticalAudits,
        high: highAudits
      }
    };
  }

  /**
<<<<<<< HEAD
=======
   * List all API keys
   */
  public listApiKeys(): APIKey[] {
    return Array.from(this.apiKeys.values());
  }

  /**
>>>>>>> 8c5672cd
   * Start cleanup intervals
   */
  private startCleanupIntervals(): void {
    // Clean expired API keys every hour
    setInterval(() => {
      const now = new Date();
      for (const [key, apiKey] of this.apiKeys.entries()) {
        if (apiKey.expiresAt && apiKey.expiresAt < now) {
          this.apiKeys.delete(key);
        }
      }
    }, 60 * 60 * 1000);

    // Clean old audit logs based on retention policy
    setInterval(() => {
      const cutoff = new Date(
        Date.now() - this.config.auditLogging.retentionDays * 24 * 60 * 60 * 1000
      );
      this.auditLog = this.auditLog.filter(e => e.timestamp > cutoff);
    }, 24 * 60 * 60 * 1000);

    // Clean stale rate limit entries every 5 minutes
    setInterval(() => {
      const now = Date.now();
      const staleThreshold = 5 * 60 * 1000; // 5 minutes

      for (const [id, bucket] of this.tokenBuckets.entries()) {
        if (now - bucket.lastRefill > staleThreshold) {
          this.tokenBuckets.delete(id);
        }
      }

      for (const [id, bucket] of this.leakyBuckets.entries()) {
        if (now - bucket.lastLeak > staleThreshold) {
          this.leakyBuckets.delete(id);
        }
      }
    }, 5 * 60 * 1000);
  }

  /**
   * Shutdown security manager
   */
  public shutdown(): void {
    this.tokenBuckets.clear();
    this.slidingWindows.clear();
    this.fixedWindows.clear();
    this.leakyBuckets.clear();
    this.blockedIPs.clear();
    this.threatScores.clear();
    this.emit('shutdown');
  }
<<<<<<< HEAD
=======
}

// Singleton instance
let securityManager: SecurityManager | null = null;

/**
 * Get or create the singleton SecurityManager instance
 */
export function getSecurityManager(config?: Partial<SecurityConfig>): SecurityManager {
  if (!securityManager) {
    securityManager = new SecurityManager(config || {});
  }
  return securityManager;
}

/**
 * Reset the singleton instance (for testing)
 */
export function resetSecurityManager(): void {
  if (securityManager) {
    securityManager.shutdown();
  }
  securityManager = null;
>>>>>>> 8c5672cd
}<|MERGE_RESOLUTION|>--- conflicted
+++ resolved
@@ -868,11 +868,7 @@
 
     return {
       rateLimits: {
-<<<<<<< HEAD
         active: this.tokenBuckets.size + this.slidingWindows.size + 
-=======
-        active: this.tokenBuckets.size + this.slidingWindows.size +
->>>>>>> 8c5672cd
                 this.fixedWindows.size + this.leakyBuckets.size,
         blocked: this.blockedIPs.size
       },
@@ -891,8 +887,6 @@
   }
 
   /**
-<<<<<<< HEAD
-=======
    * List all API keys
    */
   public listApiKeys(): APIKey[] {
@@ -900,7 +894,6 @@
   }
 
   /**
->>>>>>> 8c5672cd
    * Start cleanup intervals
    */
   private startCleanupIntervals(): void {
@@ -953,8 +946,6 @@
     this.threatScores.clear();
     this.emit('shutdown');
   }
-<<<<<<< HEAD
-=======
 }
 
 // Singleton instance
@@ -978,5 +969,4 @@
     securityManager.shutdown();
   }
   securityManager = null;
->>>>>>> 8c5672cd
 }