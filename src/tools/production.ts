--- conflicted
+++ resolved
@@ -222,11 +222,8 @@
             },
             alerts: {
                 expiring_api_keys: expiringSoon.map((k: APIKey) => ({
-<<<<<<< HEAD
                     id: k.id,
-=======
                     key: k.key,
->>>>>>> 1ef1f3d6
                     name: k.name,
                     expires_at: k.expiresAt,
                     days_remaining: k.expiresAt
