/**
 * SAI Editor Component
 *
 * Main visual editor for TrinityCore Smart AI scripts.
 * Integrates ReactFlow with all SAI editing functionality.
 */

'use client';

import React, { useState, useCallback, useEffect, useMemo } from 'react';
import ReactFlow, {
  Node,
  Edge,
  Connection,
  ConnectionMode,
  Controls,
  Background,
  BackgroundVariant,
  useNodesState,
  useEdgesState,
  addEdge,
  Panel,
} from 'reactflow';
import 'reactflow/dist/style.css';

import { SAIScript, SAINode as SAINodeType, SAIConnection, ValidationResult, SAITemplate } from '@/lib/sai-unified/types';
import { validateScript } from '@/lib/sai-unified/validation';
import { autoLayout } from '@/lib/sai-unified/layout';
import { HistoryManager } from '@/lib/sai-unified/history';
import { copyNodes, pasteNodes, Clipboard } from '@/lib/sai-unified/clipboard';
import { generateSQL } from '@/lib/sai-unified/sql-generator';
import { parseSQL } from '@/lib/sai-unified/sql-parser';
import { instantiateTemplate } from '@/lib/sai-unified/templates';
import { getParametersForEvent, getParametersForAction, getParametersForTarget } from '@/lib/sai-unified/parameters';
import { useDebouncedCallback, useRenderTime } from '@/lib/sai-unified/performance';
import { getSQLHistoryManager } from '@/lib/sai-unified/sql-history';

import SAINodeComponent from './SAINode';
import CustomEdge from './CustomEdge';
import EnhancedMiniMap from './EnhancedMiniMap';
import CollaborationProvider, { useCollaboration } from './CollaborationProvider';
import PresenceIndicator from './PresenceIndicator';
import PerformanceMonitor from './PerformanceMonitor';
import EditorToolbar from './EditorToolbar';
import NodeEditor from './NodeEditor';
import ValidationPanel from './ValidationPanel';
import TemplateLibrary from './TemplateLibrary';
import AIGenerationPanel from './AIGenerationPanel';
import ContextMenu, { ContextMenuItem } from './ContextMenu';
import KeyboardShortcutsPanel from './KeyboardShortcutsPanel';
import SQLHistoryPanel from './SQLHistoryPanel';
import SimulatorPanel from './SimulatorPanel';

import { Button } from '@/components/ui/button';
import { Tabs, TabsContent, TabsList, TabsTrigger } from '@/components/ui/tabs';
import { toast } from 'sonner';
import {
  Copy,
  Trash2,
  Edit,
  Unlink,
  Plus,
  Scissors,
  Settings as SettingsIcon,
  Layers,
} from 'lucide-react';

// Node types for ReactFlow
const nodeTypes = {
  saiNode: SAINodeComponent,
};

// Edge types for ReactFlow
const edgeTypes = {
  custom: CustomEdge,
};

interface SAIEditorProps {
  initialScript?: SAIScript;
  onSave?: (script: SAIScript) => void;
  onExport?: (sql: string) => void;
}

const SAIEditorInner: React.FC<SAIEditorProps> = ({
  initialScript,
  onSave,
  onExport,
}) => {
  // Collaboration hooks
  const { isNodeLocked, getNodeLock, lockNode, unlockNode, updateSelection } = useCollaboration();
  // State
  const [script, setScript] = useState<SAIScript>(
    initialScript || {
      id: `script-${Date.now()}`,
      name: 'New SAI Script',
      entryOrGuid: 0,
      sourceType: 0,
      nodes: [],
      connections: [],
      metadata: {
        version: '3.0.0',
        createdAt: Date.now(),
        modifiedAt: Date.now(),
      },
    }
  );

  const [selectedNode, setSelectedNode] = useState<SAINodeType | null>(null);
  const [validation, setValidation] = useState<ValidationResult | null>(null);
  const [clipboard, setClipboard] = useState<Clipboard | null>(null);
  const [historyManager] = useState(() => new HistoryManager(script));
  const [sqlHistoryManager] = useState(() => getSQLHistoryManager());
  const [showTemplates, setShowTemplates] = useState(false);
  const [contextMenu, setContextMenu] = useState<{
    x: number;
    y: number;
    type: 'node' | 'edge' | 'canvas';
    target?: any;
  } | null>(null);

  // Execution flow visualization state
  const [executingNodes, setExecutingNodes] = useState<Set<string>>(new Set());

  // ReactFlow state
  const [nodes, setNodes, onNodesChange] = useNodesState([]);
  const [edges, setEdges, onEdgesChange] = useEdgesState([]);

  // Convert SAI script to ReactFlow nodes/edges
  const convertToReactFlow = useCallback((saiScript: SAIScript) => {
    const flowNodes: Node[] = saiScript.nodes.map((node) => {
      const lock = getNodeLock(node.id);
      return {
        id: node.id,
        type: 'saiNode',
        position: node.position,
        data: {
          ...node,
          locked: isNodeLocked(node.id),
          lockedBy: lock?.userName,
          isExecuting: executingNodes.has(node.id), // Visual execution flow
        },
      };
    });

    const flowEdges: Edge[] = saiScript.connections.map((conn) => ({
      id: conn.id,
      source: conn.source,
      target: conn.target,
      type: 'custom',
      data: {
        animated: true,
        status: 'active' as const,
        executionCount: 0,
        label: conn.type === 'link' ? 'Link' : undefined,
      },
    }));

    // Generate link edges from node.link field (visual representation of event chains)
<<<<<<< HEAD
    const linkEdges: Edge[] = saiScript.nodes
=======
    const linkEdges = saiScript.nodes
>>>>>>> 99336125
      .filter((node) => node.type === 'event' && node.link && node.link > 0)
      .map((node) => {
        // Find target node by link ID
        const targetNode = saiScript.nodes.find((n) => {
          const nodeIdNum = parseInt(n.id.replace('event-', ''));
          return n.type === 'event' && nodeIdNum === node.link;
        });

        if (targetNode) {
          return {
            id: `link-${node.id}-${targetNode.id}`,
            source: node.id,
            target: targetNode.id,
            type: 'custom',
            data: {
              animated: true,
              status: 'active' as const,
              executionCount: 0,
              label: 'Link',
              isLinkEdge: true, // Mark as link edge for special styling
            },
          };
        }
        return null;
      })
<<<<<<< HEAD
      .filter((edge): edge is Edge => edge !== null);
=======
      .filter((edge) => edge !== null);
>>>>>>> 99336125

    setNodes(flowNodes);
    setEdges([...flowEdges, ...linkEdges]);
  }, [setNodes, setEdges, getNodeLock, isNodeLocked, executingNodes]);

  // Convert ReactFlow to SAI script
  const convertFromReactFlow = useCallback((): SAIScript => {
    const saiNodes: SAINodeType[] = nodes.map((node) => ({
      ...(node.data as SAINodeType),
      position: node.position,
    }));

    // Filter out link edges (generated automatically from node.link values)
    const saiConnections: SAIConnection[] = edges
      .filter((edge) => !(edge.data as any)?.isLinkEdge) // Exclude auto-generated link edges
      .map((edge) => ({
        id: edge.id,
        source: edge.source,
        target: edge.target,
        type: edge.animated ? 'link' : (edge.type === 'smoothstep' ? 'event-to-action' : 'action-to-target'),
      }));

    return {
      ...script,
      nodes: saiNodes,
      connections: saiConnections,
      metadata: {
        ...script.metadata,
        modifiedAt: Date.now(),
      },
    };
  }, [nodes, edges, script]);

  // Initialize ReactFlow from script
  useEffect(() => {
    convertToReactFlow(script);
  }, []);

  // Debounced validation function
  const runValidation = useDebouncedCallback(() => {
    const currentScript = convertFromReactFlow();
    const result = validateScript(currentScript);
    setValidation(result);
  }, 500); // 500ms debounce

  // Auto-validate on changes (debounced)
  useEffect(() => {
    runValidation();
  }, [nodes, edges, runValidation]);

  // Handle connection
  const onConnect = useCallback(
    (connection: Connection) => {
      setEdges((eds) => addEdge(connection, eds));
    },
    [setEdges]
  );

  // Handle node selection
  const onNodeClick = useCallback((event: React.MouseEvent, node: Node) => {
    setSelectedNode(node.data as SAINodeType);
  }, []);

  // Track selection for collaboration
  useEffect(() => {
    const selectedIds = nodes.filter(n => n.selected).map(n => n.id);
    updateSelection(selectedIds);
  }, [nodes, updateSelection]);

  // Update node visualization when executingNodes changes
  useEffect(() => {
    setNodes((nds) =>
      nds.map((node) => ({
        ...node,
        data: {
          ...node.data,
          isExecuting: executingNodes.has(node.id),
        },
      }))
    );
  }, [executingNodes, setNodes]);

  // Handle execution event from simulator
  const handleExecutionEvent = useCallback((nodeId: string, duration: number = 300) => {
    // Highlight node during execution
    setExecutingNodes((prev) => new Set(prev).add(nodeId));

    // Remove highlight after duration
    setTimeout(() => {
      setExecutingNodes((prev) => {
        const next = new Set(prev);
        next.delete(nodeId);
        return next;
      });
    }, duration);
  }, []);

  // Add event node
  const handleAddEvent = useCallback(() => {
    const newNode: SAINodeType = {
      id: `event-${Date.now()}`,
      type: 'event',
      typeId: '0', // UPDATE_IC
      typeName: 'UPDATE_IC',
      label: 'Update In Combat',
      parameters: getParametersForEvent('0'),
      position: { x: 100, y: 100 + nodes.length * 50 },
    };

    setNodes((nds) => [
      ...nds,
      {
        id: newNode.id,
        type: 'saiNode',
        position: newNode.position,
        data: newNode,
      },
    ]);

    toast.success('Event node added');
  }, [nodes, setNodes]);

  // Add action node
  const handleAddAction = useCallback(() => {
    const newNode: SAINodeType = {
      id: `action-${Date.now()}`,
      type: 'action',
      typeId: '11', // CAST
      typeName: 'CAST',
      label: 'Cast Spell',
      parameters: getParametersForAction('11'),
      position: { x: 400, y: 100 + nodes.length * 50 },
    };

    setNodes((nds) => [
      ...nds,
      {
        id: newNode.id,
        type: 'saiNode',
        position: newNode.position,
        data: newNode,
      },
    ]);

    toast.success('Action node added');
  }, [nodes, setNodes]);

  // Add target node
  const handleAddTarget = useCallback(() => {
    const newNode: SAINodeType = {
      id: `target-${Date.now()}`,
      type: 'target',
      typeId: '2', // VICTIM
      typeName: 'VICTIM',
      label: 'Current Victim',
      parameters: getParametersForTarget('2'),
      position: { x: 700, y: 100 + nodes.length * 50 },
    };

    setNodes((nds) => [
      ...nds,
      {
        id: newNode.id,
        type: 'saiNode',
        position: newNode.position,
        data: newNode,
      },
    ]);

    toast.success('Target node added');
  }, [nodes, setNodes]);

  // Undo
  const handleUndo = useCallback(() => {
    const previousScript = historyManager.undo();
    if (previousScript) {
      setScript(previousScript);
      convertToReactFlow(previousScript);
      toast.success('Undo successful');
    }
  }, [historyManager, convertToReactFlow]);

  // Redo
  const handleRedo = useCallback(() => {
    const nextScript = historyManager.redo();
    if (nextScript) {
      setScript(nextScript);
      convertToReactFlow(nextScript);
      toast.success('Redo successful');
    }
  }, [historyManager, convertToReactFlow]);

  // Copy
  const handleCopy = useCallback(() => {
    const currentScript = convertFromReactFlow();
    const selectedIds = new Set(nodes.filter(n => n.selected).map(n => n.id));
    if (selectedIds.size === 0) {
      toast.error('No nodes selected');
      return;
    }

    const clip = copyNodes(selectedIds, currentScript);
    setClipboard(clip);
    toast.success(`Copied ${selectedIds.size} node(s)`);
  }, [nodes, convertFromReactFlow]);

  // Paste
  const handlePaste = useCallback(() => {
    if (!clipboard) {
      toast.error('Nothing to paste');
      return;
    }

    const currentScript = convertFromReactFlow();
    const { nodes: newNodes, connections: newConnections } = pasteNodes(clipboard, currentScript);

    // Add to ReactFlow
    const flowNodes: Node[] = newNodes.map((node) => ({
      id: node.id,
      type: 'saiNode',
      position: node.position,
      data: node,
    }));

    const flowEdges: Edge[] = newConnections.map((conn) => ({
      id: conn.id,
      source: conn.source,
      target: conn.target,
      type: 'smoothstep',
    }));

    setNodes((nds) => [...nds, ...flowNodes]);
    setEdges((eds) => [...eds, ...flowEdges]);

    toast.success(`Pasted ${newNodes.length} node(s)`);
  }, [clipboard, convertFromReactFlow, setNodes, setEdges]);

  // Cut
  const handleCut = useCallback(() => {
    handleCopy();
    const selectedIds = nodes.filter(n => n.selected).map(n => n.id);
    setNodes((nds) => nds.filter(n => !selectedIds.includes(n.id)));
    setEdges((eds) => eds.filter(e => !selectedIds.includes(e.source) && !selectedIds.includes(e.target)));
    toast.success(`Cut ${selectedIds.length} node(s)`);
  }, [nodes, handleCopy, setNodes, setEdges]);

  // Delete selected nodes and edges
  const handleDeleteSelected = useCallback(() => {
    const selectedNodeIds = nodes.filter(n => n.selected).map(n => n.id);
    const selectedEdgeIds = edges.filter(e => e.selected).map(e => e.id);

    if (selectedNodeIds.length === 0 && selectedEdgeIds.length === 0) {
      return;
    }

    // Record history before deletion
    historyManager.record(
      convertFromReactFlow(),
<<<<<<< HEAD
      `Delete ${selectedNodeIds.length} node(s) and ${selectedEdgeIds.length} edge(s)`,
=======
      `Delete ${selectedNodeIds.length} node(s) and ${selectedEdgeIds.length} edge(s)` as any,
>>>>>>> 99336125
      'user'
    );

    // Remove selected nodes
    setNodes((nds) => nds.filter(n => !selectedNodeIds.includes(n.id)));

    // Remove selected edges AND edges connected to deleted nodes
    setEdges((eds) => eds.filter(e =>
      !selectedEdgeIds.includes(e.id) &&
      !selectedNodeIds.includes(e.source) &&
      !selectedNodeIds.includes(e.target)
    ));

    // Clear selection
    setSelectedNode(null);

    const totalDeleted = selectedNodeIds.length + selectedEdgeIds.length;
    toast.success(`Deleted ${selectedNodeIds.length} node(s) and ${totalDeleted} connection(s)`);
  }, [nodes, edges, setNodes, setEdges, convertFromReactFlow, historyManager]);

  // Delete specific node
  const handleDeleteNode = useCallback((nodeId: string) => {
<<<<<<< HEAD
    historyManager.record(convertFromReactFlow(), `Delete node ${nodeId}`, 'user');
=======
    historyManager.record(convertFromReactFlow(), `Delete node ${nodeId}` as any, 'user');
>>>>>>> 99336125

    setNodes((nds) => nds.filter(n => n.id !== nodeId));
    setEdges((eds) => eds.filter(e => e.source !== nodeId && e.target !== nodeId));

    if (selectedNode?.id === nodeId) {
      setSelectedNode(null);
    }

    toast.success('Node deleted');
  }, [selectedNode, setNodes, setEdges, convertFromReactFlow, historyManager]);

  // Delete specific edge
  const handleDeleteEdge = useCallback((edgeId: string) => {
<<<<<<< HEAD
    historyManager.record(convertFromReactFlow(), `Delete edge ${edgeId}`, 'user');
=======
    historyManager.record(convertFromReactFlow(), `Delete edge ${edgeId}` as any, 'user');
>>>>>>> 99336125
    setEdges((eds) => eds.filter(e => e.id !== edgeId));
    toast.success('Connection deleted');
  }, [setEdges, convertFromReactFlow, historyManager]);

  // Duplicate node
  const handleDuplicateNode = useCallback((nodeId: string) => {
    const node = nodes.find(n => n.id === nodeId);
    if (!node) return;

    const nodeData = node.data as SAINodeType;
    const newNode: SAINodeType = {
      ...nodeData,
      id: `${nodeData.type}-${Date.now()}`,
      position: {
        x: node.position.x + 50,
        y: node.position.y + 50,
      },
    };

    setNodes((nds) => [
      ...nds,
      {
        id: newNode.id,
        type: 'saiNode',
        position: newNode.position,
        data: newNode,
      },
    ]);

    toast.success('Node duplicated');
  }, [nodes, setNodes]);

<<<<<<< HEAD
  // Keyboard event handler
  useEffect(() => {
    const handleKeyDown = (event: KeyboardEvent) => {
      // Check if user is typing in an input field
      const activeElement = document.activeElement;
      const isTyping = activeElement?.tagName === 'INPUT' ||
                       activeElement?.tagName === 'TEXTAREA' ||
                       activeElement?.tagName === 'SELECT';

      // DELETE or BACKSPACE key
      if ((event.key === 'Delete' || event.key === 'Backspace') && !isTyping) {
        event.preventDefault();
        handleDeleteSelected();
      }

      // Ctrl+A - Select all
      if (event.ctrlKey && event.key === 'a' && !isTyping) {
        event.preventDefault();
        setNodes((nds) => nds.map(n => ({ ...n, selected: true })));
        setEdges((eds) => eds.map(e => ({ ...e, selected: true })));
        toast.info('All nodes selected');
      }

      // Ctrl+D - Duplicate
      if (event.ctrlKey && event.key === 'd' && !isTyping) {
        event.preventDefault();
        const selectedNodeIds = nodes.filter(n => n.selected).map(n => n.id);
        if (selectedNodeIds.length === 1) {
          handleDuplicateNode(selectedNodeIds[0]);
        } else if (selectedNodeIds.length > 1) {
          toast.error('Can only duplicate one node at a time');
        }
      }

      // Ctrl+S - Save
      if (event.ctrlKey && event.key === 's' && !isTyping) {
        event.preventDefault();
        if (onSave) {
          handleSave();
        }
      }

      // Ctrl+E - Export SQL
      if (event.ctrlKey && event.key === 'e' && !isTyping) {
        event.preventDefault();
        handleExportSQL();
      }

      // Ctrl+L - Auto layout
      if (event.ctrlKey && event.key === 'l' && !isTyping) {
        event.preventDefault();
        handleAutoLayout();
      }

      // Escape - Deselect all
      if (event.key === 'Escape') {
        setNodes((nds) => nds.map(n => ({ ...n, selected: false })));
        setEdges((eds) => eds.map(e => ({ ...e, selected: false })));
        setSelectedNode(null);
      }

      // Enter - Edit selected node
      if (event.key === 'Enter' && !isTyping) {
        const selectedNodes = nodes.filter(n => n.selected);
        if (selectedNodes.length === 1) {
          setSelectedNode(selectedNodes[0].data as SAINodeType);
        }
      }
    };

    window.addEventListener('keydown', handleKeyDown);
    return () => window.removeEventListener('keydown', handleKeyDown);
  }, [nodes, edges, setNodes, setEdges, handleDeleteSelected, handleDuplicateNode, handleSave, handleExportSQL, handleAutoLayout, onSave]);

=======
>>>>>>> 99336125
  // Auto layout
  const handleAutoLayout = useCallback(() => {
    const currentScript = convertFromReactFlow();
    const layoutedScript = autoLayout(currentScript);
    convertToReactFlow(layoutedScript);
    toast.success('Layout applied');
  }, [convertFromReactFlow, convertToReactFlow]);


  // Export SQL
  const handleExportSQL = useCallback(() => {
    const currentScript = convertFromReactFlow();
    const sql = generateSQL(currentScript);

    // Add to SQL history
    sqlHistoryManager.addEntry(sql, currentScript, 'Manual SQL export');

    // Download as file
    const blob = new Blob([sql], { type: 'text/plain' });
    const url = URL.createObjectURL(blob);
    const a = document.createElement('a');
    a.href = url;
    a.download = `sai_${currentScript.entryOrGuid}_${Date.now()}.sql`;
    a.click();
    URL.revokeObjectURL(url);

    if (onExport) {
      onExport(sql);
    }

    toast.success('SQL exported');
  }, [convertFromReactFlow, onExport, sqlHistoryManager]);

<<<<<<< HEAD
=======

  const handleSave = useCallback(() => {
    const currentScript = convertFromReactFlow();
    if (onSave) {
      onSave(currentScript);
      toast.success('Script saved');
    }
  }, [convertFromReactFlow, onSave]);


  // Keyboard event handler
  useEffect(() => {
    const handleKeyDown = (event: KeyboardEvent) => {
      // Check if user is typing in an input field
      const activeElement = document.activeElement;
      const isTyping = activeElement?.tagName === 'INPUT' ||
                       activeElement?.tagName === 'TEXTAREA' ||
                       activeElement?.tagName === 'SELECT';

      // DELETE or BACKSPACE key
      if ((event.key === 'Delete' || event.key === 'Backspace') && !isTyping) {
        event.preventDefault();
        handleDeleteSelected();
      }

      // Ctrl+A - Select all
      if (event.ctrlKey && event.key === 'a' && !isTyping) {
        event.preventDefault();
        setNodes((nds) => nds.map(n => ({ ...n, selected: true })));
        setEdges((eds) => eds.map(e => ({ ...e, selected: true })));
        toast.info('All nodes selected');
      }

      // Ctrl+D - Duplicate
      if (event.ctrlKey && event.key === 'd' && !isTyping) {
        event.preventDefault();
        const selectedNodeIds = nodes.filter(n => n.selected).map(n => n.id);
        if (selectedNodeIds.length === 1) {
          handleDuplicateNode(selectedNodeIds[0]);
        } else if (selectedNodeIds.length > 1) {
          toast.error('Can only duplicate one node at a time');
        }
      }

      // Ctrl+S - Save
      if (event.ctrlKey && event.key === 's' && !isTyping) {
        event.preventDefault();
        if (onSave) {
          handleSave();
        }
      }

      // Ctrl+E - Export SQL
      if (event.ctrlKey && event.key === 'e' && !isTyping) {
        event.preventDefault();
        handleExportSQL();
      }

      // Ctrl+L - Auto layout
      if (event.ctrlKey && event.key === 'l' && !isTyping) {
        event.preventDefault();
        handleAutoLayout();
      }

      // Escape - Deselect all
      if (event.key === 'Escape') {
        setNodes((nds) => nds.map(n => ({ ...n, selected: false })));
        setEdges((eds) => eds.map(e => ({ ...e, selected: false })));
        setSelectedNode(null);
      }

      // Enter - Edit selected node
      if (event.key === 'Enter' && !isTyping) {
        const selectedNodes = nodes.filter(n => n.selected);
        if (selectedNodes.length === 1) {
          setSelectedNode(selectedNodes[0].data as SAINodeType);
        }
      }
    };

    window.addEventListener('keydown', handleKeyDown);
    return () => window.removeEventListener('keydown', handleKeyDown);
  }, [nodes, edges, setNodes, setEdges, handleDeleteSelected, handleDuplicateNode, handleSave, handleExportSQL, handleAutoLayout, onSave]);

>>>>>>> 99336125
  // Restore from SQL history
  const handleRestoreFromHistory = useCallback((restoredScript: SAIScript) => {
    setScript(restoredScript);
    convertToReactFlow(restoredScript);
    toast.success('Restored from history');
  }, [convertToReactFlow]);

  // Import SQL
  const handleImportSQL = useCallback(() => {
    const input = document.createElement('input');
    input.type = 'file';
    input.accept = '.sql';
    input.onchange = (e) => {
      const file = (e.target as HTMLInputElement).files?.[0];
      if (!file) return;

      const reader = new FileReader();
      reader.onload = (e) => {
        const sql = e.target?.result as string;
        const imported = parseSQL(sql);
        if (imported) {
          setScript(imported);
          convertToReactFlow(imported);
          toast.success('SQL imported successfully');
        } else {
          toast.error('Failed to parse SQL');
        }
      };
      reader.readAsText(file);
    };
    input.click();
  }, [convertToReactFlow]);

  // Export JSON
  const handleExportJSON = useCallback(() => {
    const currentScript = convertFromReactFlow();
    const json = JSON.stringify(currentScript, null, 2);

    const blob = new Blob([json], { type: 'application/json' });
    const url = URL.createObjectURL(blob);
    const a = document.createElement('a');
    a.href = url;
    a.download = `sai_${currentScript.entryOrGuid}_${Date.now()}.json`;
    a.click();
    URL.revokeObjectURL(url);

    toast.success('JSON exported');
  }, [convertFromReactFlow]);

  // Apply template
  const handleApplyTemplate = useCallback((template: SAITemplate, placeholders: Record<string, any>) => {
    const instantiated = instantiateTemplate(template, placeholders, { entryOrGuid: script.entryOrGuid });
    setScript(instantiated);
    convertToReactFlow(instantiated);
    setShowTemplates(false);
    toast.success(`Template "${template.name}" applied`);
  }, [script.entryOrGuid, convertToReactFlow]);

  // Save
  // Context menu handlers
  const onNodeContextMenu = useCallback((event: React.MouseEvent, node: Node) => {
    event.preventDefault();
    setContextMenu({
      x: event.clientX,
      y: event.clientY,
      type: 'node',
      target: node,
    });
  }, []);

  const onEdgeContextMenu = useCallback((event: React.MouseEvent, edge: Edge) => {
    event.preventDefault();
    setContextMenu({
      x: event.clientX,
      y: event.clientY,
      type: 'edge',
      target: edge,
    });
  }, []);

  const onPaneContextMenu = useCallback((event: React.MouseEvent) => {
    event.preventDefault();
    setContextMenu({
      x: event.clientX,
      y: event.clientY,
      type: 'canvas',
    });
  }, []);

  // Get context menu items based on type
  const getContextMenuItems = useCallback((): ContextMenuItem[] => {
    if (!contextMenu) return [];

    switch (contextMenu.type) {
      case 'node':
        return [
          {
            label: 'Edit Properties',
            icon: <Edit className="w-4 h-4" />,
            onClick: () => setSelectedNode(contextMenu.target.data),
            shortcut: 'Enter',
          },
          {
            label: 'Duplicate',
            icon: <Copy className="w-4 h-4" />,
            onClick: () => handleDuplicateNode(contextMenu.target.id),
            shortcut: 'Ctrl+D',
          },
          { separator: true, label: "", onClick: () => {} },
          {
            label: 'Copy',
            icon: <Copy className="w-4 h-4" />,
            onClick: () => {
              // Select this node and copy
              setNodes((nds) => nds.map(n => ({ ...n, selected: n.id === contextMenu.target.id })));
              setTimeout(handleCopy, 50);
            },
            shortcut: 'Ctrl+C',
          },
          {
            label: 'Cut',
            icon: <Scissors className="w-4 h-4" />,
            onClick: () => {
              // Select this node and cut
              setNodes((nds) => nds.map(n => ({ ...n, selected: n.id === contextMenu.target.id })));
              setTimeout(handleCut, 50);
            },
            shortcut: 'Ctrl+X',
          },
          { separator: true, label: "", onClick: () => {} },
          {
            label: 'Delete',
            icon: <Trash2 className="w-4 h-4" />,
            onClick: () => handleDeleteNode(contextMenu.target.id),
            shortcut: 'Delete',
            variant: 'danger' as const,
          },
        ];

      case 'edge':
        return [
          {
            label: 'Delete Connection',
            icon: <Unlink className="w-4 h-4" />,
            onClick: () => handleDeleteEdge(contextMenu.target.id),
            variant: 'danger' as const,
          },
        ];

      case 'canvas':
        return [
          {
            label: 'Add Event',
            icon: <Plus className="w-4 h-4" />,
            onClick: handleAddEvent,
          },
          {
            label: 'Add Action',
            icon: <Plus className="w-4 h-4" />,
            onClick: handleAddAction,
          },
          {
            label: 'Add Target',
            icon: <Plus className="w-4 h-4" />,
            onClick: handleAddTarget,
          },
          { separator: true, label: "", onClick: () => {} },
          {
            label: 'Paste',
            icon: <Copy className="w-4 h-4" />,
            onClick: handlePaste,
            disabled: !clipboard,
            shortcut: 'Ctrl+V',
          },
          { separator: true, label: "", onClick: () => {} },
          {
            label: 'Select All',
            onClick: () => {
              setNodes((nds) => nds.map(n => ({ ...n, selected: true })));
              setEdges((eds) => eds.map(e => ({ ...e, selected: true })));
            },
            shortcut: 'Ctrl+A',
          },
          {
            label: 'Auto Layout',
            icon: <Layers className="w-4 h-4" />,
            onClick: handleAutoLayout,
            shortcut: 'Ctrl+L',
          },
        ];

      default:
        return [];
    }
  }, [
    contextMenu,
    handleCopy,
    handleCut,
    handlePaste,
    handleAutoLayout,
    handleDeleteNode,
    handleDeleteEdge,
    handleDuplicateNode,
    handleAddEvent,
    handleAddAction,
    handleAddTarget,
    clipboard,
    setNodes,
    setEdges,
  ]);

  // Context menu handlers
  const onNodeContextMenu = useCallback((event: React.MouseEvent, node: Node) => {
    event.preventDefault();
    setContextMenu({
      x: event.clientX,
      y: event.clientY,
      type: 'node',
      target: node,
    });
  }, []);

  const onEdgeContextMenu = useCallback((event: React.MouseEvent, edge: Edge) => {
    event.preventDefault();
    setContextMenu({
      x: event.clientX,
      y: event.clientY,
      type: 'edge',
      target: edge,
    });
  }, []);

  const onPaneContextMenu = useCallback((event: React.MouseEvent) => {
    event.preventDefault();
    setContextMenu({
      x: event.clientX,
      y: event.clientY,
      type: 'canvas',
    });
  }, []);

  // Get context menu items based on type
  const getContextMenuItems = useCallback((): ContextMenuItem[] => {
    if (!contextMenu) return [];

    switch (contextMenu.type) {
      case 'node':
        return [
          {
            label: 'Edit Properties',
            icon: <Edit className="w-4 h-4" />,
            onClick: () => setSelectedNode(contextMenu.target.data),
            shortcut: 'Enter',
          },
          {
            label: 'Duplicate',
            icon: <Copy className="w-4 h-4" />,
            onClick: () => handleDuplicateNode(contextMenu.target.id),
            shortcut: 'Ctrl+D',
          },
          { separator: true },
          {
            label: 'Copy',
            icon: <Copy className="w-4 h-4" />,
            onClick: () => {
              // Select this node and copy
              setNodes((nds) => nds.map(n => ({ ...n, selected: n.id === contextMenu.target.id })));
              setTimeout(handleCopy, 50);
            },
            shortcut: 'Ctrl+C',
          },
          {
            label: 'Cut',
            icon: <Scissors className="w-4 h-4" />,
            onClick: () => {
              // Select this node and cut
              setNodes((nds) => nds.map(n => ({ ...n, selected: n.id === contextMenu.target.id })));
              setTimeout(handleCut, 50);
            },
            shortcut: 'Ctrl+X',
          },
          { separator: true },
          {
            label: 'Delete',
            icon: <Trash2 className="w-4 h-4" />,
            onClick: () => handleDeleteNode(contextMenu.target.id),
            shortcut: 'Delete',
            variant: 'danger' as const,
          },
        ];

      case 'edge':
        return [
          {
            label: 'Delete Connection',
            icon: <Unlink className="w-4 h-4" />,
            onClick: () => handleDeleteEdge(contextMenu.target.id),
            variant: 'danger' as const,
          },
        ];

      case 'canvas':
        return [
          {
            label: 'Add Event',
            icon: <Plus className="w-4 h-4" />,
            onClick: handleAddEvent,
          },
          {
            label: 'Add Action',
            icon: <Plus className="w-4 h-4" />,
            onClick: handleAddAction,
          },
          {
            label: 'Add Target',
            icon: <Plus className="w-4 h-4" />,
            onClick: handleAddTarget,
          },
          { separator: true },
          {
            label: 'Paste',
            icon: <Copy className="w-4 h-4" />,
            onClick: handlePaste,
            disabled: !clipboard,
            shortcut: 'Ctrl+V',
          },
          { separator: true },
          {
            label: 'Select All',
            onClick: () => {
              setNodes((nds) => nds.map(n => ({ ...n, selected: true })));
              setEdges((eds) => eds.map(e => ({ ...e, selected: true })));
            },
            shortcut: 'Ctrl+A',
          },
          {
            label: 'Auto Layout',
            icon: <Layers className="w-4 h-4" />,
            onClick: handleAutoLayout,
            shortcut: 'Ctrl+L',
          },
        ];

      default:
        return [];
    }
  }, [
    contextMenu,
    handleCopy,
    handleCut,
    handlePaste,
    handleAutoLayout,
    handleDeleteNode,
    handleDeleteEdge,
    handleDuplicateNode,
    handleAddEvent,
    handleAddAction,
    handleAddTarget,
    clipboard,
    setNodes,
    setEdges,
  ]);

  return (
    <div className="flex flex-col h-screen bg-gray-50 dark:bg-gray-950">
      {/* Toolbar */}
      <EditorToolbar
        canUndo={historyManager.canUndo()}
        canRedo={historyManager.canRedo()}
        onUndo={handleUndo}
        onRedo={handleRedo}
        canPaste={clipboard !== null}
        onCopy={handleCopy}
        onPaste={handlePaste}
        onCut={handleCut}
        onDelete={handleDeleteSelected}
        hasSelection={nodes.some(n => n.selected) || edges.some(e => e.selected)}
        onAddEvent={handleAddEvent}
        onAddAction={handleAddAction}
        onAddTarget={handleAddTarget}
        onAutoLayout={handleAutoLayout}
        onExportSQL={handleExportSQL}
        onImportSQL={handleImportSQL}
        onExportJSON={handleExportJSON}
        validationScore={validation?.score}
        onValidate={() => {}}
        onSave={onSave ? handleSave : undefined}
      />

      {/* Main Content */}
      <div className="flex flex-1 overflow-hidden">
        {/* ReactFlow Canvas */}
        <div className="flex-1">
          <ReactFlow
            nodes={nodes}
            edges={edges}
            onNodesChange={onNodesChange}
            onEdgesChange={onEdgesChange}
            onConnect={onConnect}
            onNodeClick={onNodeClick}
            onNodeContextMenu={onNodeContextMenu}
            onEdgeContextMenu={onEdgeContextMenu}
            onPaneContextMenu={onPaneContextMenu}
            nodeTypes={nodeTypes}
            edgeTypes={edgeTypes}
            connectionMode={ConnectionMode.Loose}
            defaultEdgeOptions={{
              type: 'custom',
              animated: true,
            }}
            fitView
          >
            <Background variant={BackgroundVariant.Dots} />
            <Controls />
            <EnhancedMiniMap />
            <PresenceIndicator showPanel={true} />
            <Panel position="top-right">
              <Button
                variant="outline"
                size="sm"
                onClick={() => setShowTemplates(!showTemplates)}
              >
                Templates
              </Button>
            </Panel>
          </ReactFlow>
        </div>

        {/* Right Sidebar */}
        <div className="w-96 border-l border-gray-200 dark:border-gray-800 bg-white dark:bg-gray-900 overflow-hidden flex flex-col">
          <Tabs defaultValue="properties" className="flex-1 flex flex-col">
            <TabsList className="grid w-full grid-cols-8 rounded-none border-b text-xs">
              <TabsTrigger value="properties">Properties</TabsTrigger>
              <TabsTrigger value="validation">Validation</TabsTrigger>
              <TabsTrigger value="templates">Templates</TabsTrigger>
              <TabsTrigger value="ai">AI</TabsTrigger>
              <TabsTrigger value="history">History</TabsTrigger>
              <TabsTrigger value="simulator">Simulator</TabsTrigger>
              <TabsTrigger value="performance">Performance</TabsTrigger>
              <TabsTrigger value="shortcuts">Shortcuts</TabsTrigger>
            </TabsList>

            <div className="flex-1 overflow-auto">
              <TabsContent value="properties" className="p-4 m-0">
                {selectedNode ? (
                  <NodeEditor
                    node={selectedNode}
                    allEventNodes={nodes.map(n => n.data as SAINodeType).filter(n => n.type === 'event')}
                    onChange={(updatedNode) => {
                      setSelectedNode(updatedNode);
                      setNodes((nds) =>
                        nds.map((n) =>
                          n.id === selectedNode.id ? { ...n, data: updatedNode } : n
                        )
                      );
                    }}
                  />
                ) : (
                  <div className="text-center text-gray-500 dark:text-gray-400 py-12">
                    Select a node to edit properties
                  </div>
                )}
              </TabsContent>

              <TabsContent value="validation" className="p-4 m-0">
                <ValidationPanel
                  validation={validation}
                  onNodeClick={(nodeId) => {
                    const node = nodes.find(n => n.id === nodeId);
                    if (node) {
                      setSelectedNode(node.data as SAINodeType);
                    }
                  }}
                />
              </TabsContent>

              <TabsContent value="templates" className="p-4 m-0">
                <TemplateLibrary onApplyTemplate={handleApplyTemplate} />
              </TabsContent>

              <TabsContent value="ai" className="p-4 m-0">
                <AIGenerationPanel
                  onGenerate={(generatedScript) => {
                    setScript(generatedScript);
                    convertToReactFlow(generatedScript);
                    toast.success('AI-generated script applied');
                  }}
                />
              </TabsContent>

              <TabsContent value="history" className="p-0 m-0 h-full">
                <SQLHistoryPanel
                  historyManager={sqlHistoryManager}
                  onRestore={handleRestoreFromHistory}
                />
              </TabsContent>

              <TabsContent value="simulator" className="p-0 m-0 h-full">
                <SimulatorPanel script={script} onExecutionEvent={handleExecutionEvent} />
              </TabsContent>

              <TabsContent value="performance" className="p-4 m-0">
                <PerformanceMonitor
                  script={script}
                  nodes={nodes}
                  onNodeClick={(nodeId) => {
                    const node = nodes.find(n => n.id === nodeId);
                    if (node) {
                      setSelectedNode(node.data as SAINodeType);
                    }
                  }}
                />
              </TabsContent>

              <TabsContent value="shortcuts" className="p-4 m-0">
                <KeyboardShortcutsPanel />
              </TabsContent>
            </div>
          </Tabs>
        </div>
      </div>

      {/* Context Menu */}
      {contextMenu && (
        <ContextMenu
          x={contextMenu.x}
          y={contextMenu.y}
          items={getContextMenuItems()}
          onClose={() => setContextMenu(null)}
        />
      )}
    </div>
  );
};

// Wrap with CollaborationProvider
export const SAIEditor: React.FC<SAIEditorProps> = (props) => {
  return (
    <CollaborationProvider roomId={props.initialScript?.id}>
      <SAIEditorInner {...props} />
    </CollaborationProvider>
  );
};

export default SAIEditor;<|MERGE_RESOLUTION|>--- conflicted
+++ resolved
@@ -156,11 +156,7 @@
     }));
 
     // Generate link edges from node.link field (visual representation of event chains)
-<<<<<<< HEAD
     const linkEdges: Edge[] = saiScript.nodes
-=======
-    const linkEdges = saiScript.nodes
->>>>>>> 99336125
       .filter((node) => node.type === 'event' && node.link && node.link > 0)
       .map((node) => {
         // Find target node by link ID
@@ -186,11 +182,7 @@
         }
         return null;
       })
-<<<<<<< HEAD
       .filter((edge): edge is Edge => edge !== null);
-=======
-      .filter((edge) => edge !== null);
->>>>>>> 99336125
 
     setNodes(flowNodes);
     setEdges([...flowEdges, ...linkEdges]);
@@ -449,11 +441,7 @@
     // Record history before deletion
     historyManager.record(
       convertFromReactFlow(),
-<<<<<<< HEAD
       `Delete ${selectedNodeIds.length} node(s) and ${selectedEdgeIds.length} edge(s)`,
-=======
-      `Delete ${selectedNodeIds.length} node(s) and ${selectedEdgeIds.length} edge(s)` as any,
->>>>>>> 99336125
       'user'
     );
 
@@ -476,11 +464,7 @@
 
   // Delete specific node
   const handleDeleteNode = useCallback((nodeId: string) => {
-<<<<<<< HEAD
     historyManager.record(convertFromReactFlow(), `Delete node ${nodeId}`, 'user');
-=======
-    historyManager.record(convertFromReactFlow(), `Delete node ${nodeId}` as any, 'user');
->>>>>>> 99336125
 
     setNodes((nds) => nds.filter(n => n.id !== nodeId));
     setEdges((eds) => eds.filter(e => e.source !== nodeId && e.target !== nodeId));
@@ -494,11 +478,7 @@
 
   // Delete specific edge
   const handleDeleteEdge = useCallback((edgeId: string) => {
-<<<<<<< HEAD
     historyManager.record(convertFromReactFlow(), `Delete edge ${edgeId}`, 'user');
-=======
-    historyManager.record(convertFromReactFlow(), `Delete edge ${edgeId}` as any, 'user');
->>>>>>> 99336125
     setEdges((eds) => eds.filter(e => e.id !== edgeId));
     toast.success('Connection deleted');
   }, [setEdges, convertFromReactFlow, historyManager]);
@@ -531,7 +511,6 @@
     toast.success('Node duplicated');
   }, [nodes, setNodes]);
 
-<<<<<<< HEAD
   // Keyboard event handler
   useEffect(() => {
     const handleKeyDown = (event: KeyboardEvent) => {
@@ -606,8 +585,6 @@
     return () => window.removeEventListener('keydown', handleKeyDown);
   }, [nodes, edges, setNodes, setEdges, handleDeleteSelected, handleDuplicateNode, handleSave, handleExportSQL, handleAutoLayout, onSave]);
 
-=======
->>>>>>> 99336125
   // Auto layout
   const handleAutoLayout = useCallback(() => {
     const currentScript = convertFromReactFlow();
@@ -641,93 +618,6 @@
     toast.success('SQL exported');
   }, [convertFromReactFlow, onExport, sqlHistoryManager]);
 
-<<<<<<< HEAD
-=======
-
-  const handleSave = useCallback(() => {
-    const currentScript = convertFromReactFlow();
-    if (onSave) {
-      onSave(currentScript);
-      toast.success('Script saved');
-    }
-  }, [convertFromReactFlow, onSave]);
-
-
-  // Keyboard event handler
-  useEffect(() => {
-    const handleKeyDown = (event: KeyboardEvent) => {
-      // Check if user is typing in an input field
-      const activeElement = document.activeElement;
-      const isTyping = activeElement?.tagName === 'INPUT' ||
-                       activeElement?.tagName === 'TEXTAREA' ||
-                       activeElement?.tagName === 'SELECT';
-
-      // DELETE or BACKSPACE key
-      if ((event.key === 'Delete' || event.key === 'Backspace') && !isTyping) {
-        event.preventDefault();
-        handleDeleteSelected();
-      }
-
-      // Ctrl+A - Select all
-      if (event.ctrlKey && event.key === 'a' && !isTyping) {
-        event.preventDefault();
-        setNodes((nds) => nds.map(n => ({ ...n, selected: true })));
-        setEdges((eds) => eds.map(e => ({ ...e, selected: true })));
-        toast.info('All nodes selected');
-      }
-
-      // Ctrl+D - Duplicate
-      if (event.ctrlKey && event.key === 'd' && !isTyping) {
-        event.preventDefault();
-        const selectedNodeIds = nodes.filter(n => n.selected).map(n => n.id);
-        if (selectedNodeIds.length === 1) {
-          handleDuplicateNode(selectedNodeIds[0]);
-        } else if (selectedNodeIds.length > 1) {
-          toast.error('Can only duplicate one node at a time');
-        }
-      }
-
-      // Ctrl+S - Save
-      if (event.ctrlKey && event.key === 's' && !isTyping) {
-        event.preventDefault();
-        if (onSave) {
-          handleSave();
-        }
-      }
-
-      // Ctrl+E - Export SQL
-      if (event.ctrlKey && event.key === 'e' && !isTyping) {
-        event.preventDefault();
-        handleExportSQL();
-      }
-
-      // Ctrl+L - Auto layout
-      if (event.ctrlKey && event.key === 'l' && !isTyping) {
-        event.preventDefault();
-        handleAutoLayout();
-      }
-
-      // Escape - Deselect all
-      if (event.key === 'Escape') {
-        setNodes((nds) => nds.map(n => ({ ...n, selected: false })));
-        setEdges((eds) => eds.map(e => ({ ...e, selected: false })));
-        setSelectedNode(null);
-      }
-
-      // Enter - Edit selected node
-      if (event.key === 'Enter' && !isTyping) {
-        const selectedNodes = nodes.filter(n => n.selected);
-        if (selectedNodes.length === 1) {
-          setSelectedNode(selectedNodes[0].data as SAINodeType);
-        }
-      }
-    };
-
-    window.addEventListener('keydown', handleKeyDown);
-    return () => window.removeEventListener('keydown', handleKeyDown);
-  }, [nodes, edges, setNodes, setEdges, handleDeleteSelected, handleDuplicateNode, handleSave, handleExportSQL, handleAutoLayout, onSave]);
-
->>>>>>> 99336125
   // Restore from SQL history
   const handleRestoreFromHistory = useCallback((restoredScript: SAIScript) => {
     setScript(restoredScript);
